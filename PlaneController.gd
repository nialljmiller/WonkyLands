extends CharacterBody3D

@export var throttle_response: float = 1.8
@export var idle_gravity_force: float = 18.0
@export var mass: float = 1200.0
@export var max_thrust: float = 26000.0
<<<<<<< HEAD
@export var wing_area: float = 16.0
@export var wing_span: float = 10.5
=======
@export var wing_area: float = 26.0
@export var wing_span: float = 20.5
>>>>>>> b04ab705
@export var air_density: float = 1.225
@export var lift_curve_slope: float = 5.5
@export var max_lift_coefficient: float = 1.4
@export var base_drag_coefficient: float = 0.035
@export var induced_drag_factor: float = 0.045
<<<<<<< HEAD
@export var side_force_coefficient: float = 0.7
=======
@export var side_force_coefficient: float = 0.4
>>>>>>> b04ab705
@export var stall_angle_deg: float = 16.0
@export var stall_recovery_angle_deg: float = 28.0
@export var stall_drag_multiplier: float = 4.0
@export var min_control_effectiveness: float = 0.2
@export var takeoff_speed: float = 32.0
@export var elevator_authority: float = 2.6
@export var rudder_authority: float = 2.0
@export var aileron_authority: float = 3.0
@export var angular_damping: float = 1.6
@export var pitch_stability: float = 0.8
<<<<<<< HEAD
@export var yaw_stability: float = 1.2
@export var roll_stability: float = 1.1
=======
@export var yaw_stability: float = 2.0
@export var roll_stability: float = 4.0
>>>>>>> b04ab705
@export var max_angular_speed: float = 3.5
@export var ground_alignment_speed: float = 3.0
@export var exit_offset: Vector3 = Vector3(-2.2, 0.5, -1.5)

var throttle: float = 0.0
var current_speed: float = 0.0
var angular_velocity: Vector3 = Vector3.ZERO
var input_pitch: float = 0.0
var input_yaw: float = 0.0
var input_roll: float = 0.0
var controlling_player: CharacterBody3D = null
var nearby_player: CharacterBody3D = null
var camera_mount: Marker3D
var seat_marker: Marker3D
var propeller: Node3D
var original_camera_parent: Node = null
var original_camera_transform: Transform3D = Transform3D.IDENTITY
var stored_player_visibility: bool = true
var stored_process_input: bool = true
var stored_process_physics: bool = true
var disabled_colliders: Array[CollisionShape3D] = []

@onready var entry_area: Area3D = $EntryArea

func _ready():
		camera_mount = $CameraMount
		seat_marker = $Seat
		propeller = $Propeller

		entry_area.body_entered.connect(_on_entry_body_entered)
		entry_area.body_exited.connect(_on_entry_body_exited)

func _physics_process(delta):
		_update_propeller(delta)

		if controlling_player:
				_attach_player_to_seat()
				_handle_flight_input(delta)
				_apply_flight_physics(delta)

				if Input.is_action_just_pressed("interact"):
						exit_plane()
		else:
				_apply_idle_physics(delta)

				if nearby_player and Input.is_action_just_pressed("interact"):
						enter_plane(nearby_player)

		move_and_slide()

func _handle_flight_input(delta):
		var throttle_input = Input.get_action_strength("plane_throttle_up") - Input.get_action_strength("plane_throttle_down")
		throttle = clamp(throttle + throttle_input * throttle_response * delta, 0.0, 1.0)

<<<<<<< HEAD
        input_pitch = Input.get_action_strength("plane_pitch_down") - Input.get_action_strength("plane_pitch_up")
        input_yaw = Input.get_action_strength("plane_yaw_right") - Input.get_action_strength("plane_yaw_left")
        input_roll = Input.get_action_strength("plane_roll_right") - Input.get_action_strength("plane_roll_left")

func _apply_flight_physics(delta):
        var basis = global_transform.basis
        var forward = -basis.z

        var speed = velocity.length()
        current_speed = speed

        var control_effectiveness = 0.0
        if takeoff_speed > 0.0:
                control_effectiveness = clamp(speed / takeoff_speed, 0.0, 1.5)
        control_effectiveness = lerp(min_control_effectiveness, 1.0, clamp(control_effectiveness, 0.0, 1.0))

        var local_velocity = basis.inverse() * velocity
        var airspeed = max(speed, 0.0)

        var angle_of_attack = 0.0
        var sideslip_angle = 0.0
        if airspeed > 0.5:
                angle_of_attack = atan2(local_velocity.y, -local_velocity.z)
                sideslip_angle = asin(clamp(local_velocity.x / airspeed, -1.0, 1.0))

        var angle_of_attack_deg = rad_to_deg(angle_of_attack)
        var stall_blend = 1.0
        if abs(angle_of_attack_deg) > stall_angle_deg:
                var recovery_angle = max(stall_recovery_angle_deg - stall_angle_deg, 1.0)
                var overshoot = min(abs(angle_of_attack_deg) - stall_angle_deg, recovery_angle)
                stall_blend = clamp(1.0 - overshoot / recovery_angle, 0.0, 1.0)

        var lift_coefficient = clamp(lift_curve_slope * angle_of_attack, -max_lift_coefficient, max_lift_coefficient)
        var effective_cl = lift_coefficient * stall_blend

        control_effectiveness *= stall_blend

        var aspect_ratio = 1.0
        if wing_area > 0.0:
                aspect_ratio = (wing_span * wing_span) / wing_area
        var induced_drag = 0.0
        if aspect_ratio > 0.01:
                induced_drag = (effective_cl * effective_cl) / (PI * aspect_ratio)

        var dynamic_pressure = 0.5 * air_density * airspeed * airspeed
        var side_force_coeff = -side_force_coefficient * sideslip_angle
        if takeoff_speed > 0.0:
                side_force_coeff *= clamp(speed / takeoff_speed, 0.0, 1.0)
        side_force_coeff *= stall_blend

        var drag_coefficient = base_drag_coefficient + induced_drag_factor * (effective_cl * effective_cl) + induced_drag
        drag_coefficient *= lerp(1.0, stall_drag_multiplier, 1.0 - stall_blend)

        var qS = dynamic_pressure * wing_area
        var local_force = Vector3(side_force_coeff * qS, effective_cl * qS, -drag_coefficient * qS)
        var aerodynamic_force = basis * local_force

        var thrust_force = forward * max_thrust * throttle
        var gravity_force = Vector3.DOWN * 9.81 * mass

        var total_force = thrust_force + aerodynamic_force + gravity_force
        var acceleration_vector = total_force / max(mass, 0.01)
        velocity += acceleration_vector * delta

        if speed < 0.1:
                velocity += forward * throttle * delta * 2.0

        var elevator_torque = input_pitch * elevator_authority * control_effectiveness
        var rudder_torque = input_yaw * rudder_authority * control_effectiveness
        var aileron_torque = input_roll * aileron_authority * control_effectiveness

        var stability_pitch = -pitch_stability * angle_of_attack
        var stability_yaw = -yaw_stability * sideslip_angle
        # Use the aircraft's right vector to determine bank instead of the forward vector.
        # The previous approach sampled basis.z.y, which couples pitch into the roll stability
        # term and caused the plane to roll whenever the nose pitched up under throttle.
        var roll_level = -roll_stability * basis.x.y

        var angular_acceleration = Vector3(
                (elevator_torque + stability_pitch) - angular_velocity.x * angular_damping * control_effectiveness,
                (rudder_torque + stability_yaw) - angular_velocity.y * angular_damping * control_effectiveness,
                (aileron_torque + roll_level) - angular_velocity.z * angular_damping * control_effectiveness
        )

        angular_velocity += angular_acceleration * delta
        if angular_velocity.length() > max_angular_speed:
                angular_velocity = angular_velocity.normalized() * max_angular_speed

        rotate_object_local(Vector3.RIGHT, angular_velocity.x * delta)
        rotate_y(angular_velocity.y * delta)
        rotate_object_local(Vector3.FORWARD, angular_velocity.z * delta)
=======
		input_pitch = Input.get_action_strength("plane_pitch_down") - Input.get_action_strength("plane_pitch_up")
		input_yaw = Input.get_action_strength("plane_yaw_right") - Input.get_action_strength("plane_yaw_left")
		input_roll = Input.get_action_strength("plane_roll_right") - Input.get_action_strength("plane_roll_left")

func _apply_flight_physics(delta):
		var basis = global_transform.basis
		var forward = -basis.z

		var speed = velocity.length()
		current_speed = speed

		var control_effectiveness = 0.0
		if takeoff_speed > 0.0:
				control_effectiveness = clamp(speed / takeoff_speed, 0.0, 1.5)
		control_effectiveness = lerp(min_control_effectiveness, 1.0, clamp(control_effectiveness, 0.0, 1.0))

		var local_velocity = basis.inverse() * velocity
		var airspeed = max(speed, 0.0)

		var angle_of_attack = 0.0
		var sideslip_angle = 0.0
		if airspeed > 0.5:
				angle_of_attack = atan2(local_velocity.y, -local_velocity.z)
				sideslip_angle = asin(clamp(local_velocity.x / airspeed, -1.0, 1.0))

		var angle_of_attack_deg = rad_to_deg(angle_of_attack)
		var stall_blend = 1.0
		if abs(angle_of_attack_deg) > stall_angle_deg:
				var recovery_angle = max(stall_recovery_angle_deg - stall_angle_deg, 1.0)
				var overshoot = min(abs(angle_of_attack_deg) - stall_angle_deg, recovery_angle)
				stall_blend = clamp(1.0 - overshoot / recovery_angle, 0.0, 1.0)

		var lift_coefficient = clamp(lift_curve_slope * angle_of_attack, -max_lift_coefficient, max_lift_coefficient)
		var effective_cl = lift_coefficient * stall_blend

		control_effectiveness *= stall_blend

		var aspect_ratio = 1.0
		if wing_area > 0.0:
				aspect_ratio = (wing_span * wing_span) / wing_area
		var induced_drag = 0.0
		if aspect_ratio > 0.01:
				induced_drag = (effective_cl * effective_cl) / (PI * aspect_ratio)

		var dynamic_pressure = 0.5 * air_density * airspeed * airspeed
		var side_force_coeff = -side_force_coefficient * sideslip_angle
		if takeoff_speed > 0.0:
				side_force_coeff *= clamp(speed / takeoff_speed, 0.0, 1.0)
		side_force_coeff *= stall_blend

		var drag_coefficient = base_drag_coefficient + induced_drag_factor * (effective_cl * effective_cl) + induced_drag
		drag_coefficient *= lerp(1.0, stall_drag_multiplier, 1.0 - stall_blend)

		var qS = dynamic_pressure * wing_area
		var local_force = Vector3(side_force_coeff * qS, effective_cl * qS, -drag_coefficient * qS)
		var aerodynamic_force = basis * local_force

		var thrust_force = forward * max_thrust * throttle
		var gravity_force = Vector3.DOWN * 9.81 * mass

		var total_force = thrust_force + aerodynamic_force + gravity_force
		var acceleration_vector = total_force / max(mass, 0.01)
		velocity += acceleration_vector * delta

		if speed < 0.1:
				velocity += forward * throttle * delta * 2.0

		var elevator_torque = input_pitch * elevator_authority * control_effectiveness
		var rudder_torque = input_yaw * rudder_authority * control_effectiveness
		var aileron_torque = input_roll * aileron_authority * control_effectiveness

		var stability_pitch = -pitch_stability * angle_of_attack
		var stability_yaw = -yaw_stability * sideslip_angle
		var roll_level = -roll_stability * basis.z.y

		var angular_acceleration = Vector3(
				(elevator_torque + stability_pitch) - angular_velocity.x * angular_damping * control_effectiveness,
				(rudder_torque + stability_yaw) - angular_velocity.y * angular_damping * control_effectiveness,
				(aileron_torque + roll_level) - angular_velocity.z * angular_damping * control_effectiveness
		)

		angular_velocity += angular_acceleration * delta
		if angular_velocity.length() > max_angular_speed:
				angular_velocity = angular_velocity.normalized() * max_angular_speed

		rotate_object_local(Vector3.RIGHT, angular_velocity.x * delta)
		rotate_y(angular_velocity.y * delta)
		rotate_object_local(Vector3.FORWARD, angular_velocity.z * delta)
>>>>>>> b04ab705

func _apply_idle_physics(delta):
		throttle = lerp(throttle, 0.0, delta * 1.5)
		current_speed = lerp(current_speed, 0.0, delta * 1.2)

<<<<<<< HEAD
        angular_velocity = angular_velocity.lerp(Vector3.ZERO, delta * 2.0)

        var target_velocity = Vector3.ZERO
        if not is_on_floor():
                target_velocity.y = velocity.y - idle_gravity_force * delta
=======
		angular_velocity = angular_velocity.lerp(Vector3.ZERO, delta * 2.0)
>>>>>>> b04ab705

		var target_velocity = Vector3.ZERO
		if not is_on_floor():
				target_velocity.y = velocity.y - idle_gravity_force * delta

<<<<<<< HEAD
        if is_on_floor():
                var euler = rotation_degrees
                euler.x = lerp_angle(euler.x, 0.0, delta * ground_alignment_speed)
                euler.z = lerp_angle(euler.z, 0.0, delta * ground_alignment_speed)
                rotation_degrees = euler
=======
		velocity = velocity.lerp(target_velocity, delta * 3.0)

		if is_on_floor():
				var euler = rotation_degrees
				euler.x = lerp_angle(euler.x, 0.0, delta * ground_alignment_speed)
				euler.z = lerp_angle(euler.z, 0.0, delta * ground_alignment_speed)
				rotation_degrees = euler
>>>>>>> b04ab705

func _update_propeller(delta):
		if propeller:
				var spin_speed = lerp(3.0, 40.0, throttle)
				propeller.rotate_z(spin_speed * delta)

func _attach_player_to_seat():
		if not controlling_player:
				return

		controlling_player.global_transform = seat_marker.global_transform
		controlling_player.velocity = Vector3.ZERO

func enter_plane(player: CharacterBody3D):
		if controlling_player:
				return

<<<<<<< HEAD
        input_pitch = 0.0
        input_yaw = 0.0
        input_roll = 0.0
        angular_velocity = Vector3.ZERO

        if controlling_player.has_method("set_control_enabled"):
                controlling_player.set_control_enabled(false)
=======
		controlling_player = player
		nearby_player = null
>>>>>>> b04ab705

		input_pitch = 0.0
		input_yaw = 0.0
		input_roll = 0.0
		angular_velocity = Vector3.ZERO

		if controlling_player.has_method("set_control_enabled"):
				controlling_player.set_control_enabled(false)

		stored_player_visibility = controlling_player.visible
		controlling_player.visible = false

		stored_process_input = controlling_player.is_processing_input()
		stored_process_physics = controlling_player.is_physics_processing()
		controlling_player.set_process_input(false)
		controlling_player.set_physics_process(false)

		disabled_colliders.clear()
		for child in controlling_player.get_children():
				if child is CollisionShape3D:
						var collider: CollisionShape3D = child
						collider.disabled = true
						disabled_colliders.append(collider)

		_attach_player_to_seat()

		var camera = controlling_player.get_node_or_null("Camera3D")
		if camera:
				original_camera_parent = camera.get_parent()
				original_camera_transform = camera.transform
				camera.get_parent().remove_child(camera)
				camera_mount.add_child(camera)
				camera.transform = Transform3D.IDENTITY
				camera.position = Vector3(0, 0.6, 0)
				camera.rotation_degrees = Vector3(-5, 0, 0)

		Input.mouse_mode = Input.MOUSE_MODE_CAPTURED

<<<<<<< HEAD
        var camera = camera_mount.get_node_or_null("Camera3D")
        if camera and original_camera_parent:
                camera_mount.remove_child(camera)
                original_camera_parent.add_child(camera)
                camera.transform = original_camera_transform

        player.visible = stored_player_visibility
        var exit_position = global_transform.origin + global_transform.basis * exit_offset
        player.global_position = exit_position
        player.velocity = Vector3.ZERO

        player.set_process_input(stored_process_input)
        player.set_physics_process(stored_process_physics)

        if player.has_method("set_control_enabled"):
                player.set_control_enabled(true)

        for collider in disabled_colliders:
                if is_instance_valid(collider):
                        collider.disabled = false
        disabled_colliders.clear()

        nearby_player = player
        controlling_player = null
        original_camera_parent = null
        original_camera_transform = Transform3D.IDENTITY
        throttle = 0.0
        current_speed = 0.0
        input_pitch = 0.0
        input_yaw = 0.0
        input_roll = 0.0
        angular_velocity = Vector3.ZERO
        Input.mouse_mode = Input.MOUSE_MODE_CAPTURED
=======
func exit_plane():
		if not controlling_player:
				return

		var player = controlling_player

		var camera = camera_mount.get_node_or_null("Camera3D")
		if camera and original_camera_parent:
				camera_mount.remove_child(camera)
				original_camera_parent.add_child(camera)
				camera.transform = original_camera_transform

		player.visible = stored_player_visibility
		var exit_position = global_transform.origin + global_transform.basis * exit_offset
		player.global_position = exit_position
		player.velocity = Vector3.ZERO

		player.set_process_input(stored_process_input)
		player.set_physics_process(stored_process_physics)

		if player.has_method("set_control_enabled"):
				player.set_control_enabled(true)

		for collider in disabled_colliders:
				if is_instance_valid(collider):
						collider.disabled = false
		disabled_colliders.clear()

		nearby_player = player
		controlling_player = null
		original_camera_parent = null
		original_camera_transform = Transform3D.IDENTITY
		throttle = 0.0
		current_speed = 0.0
		input_pitch = 0.0
		input_yaw = 0.0
		input_roll = 0.0
		angular_velocity = Vector3.ZERO
		Input.mouse_mode = Input.MOUSE_MODE_CAPTURED
>>>>>>> b04ab705

func _on_entry_body_entered(body):
		if body.name == "Player" and body is CharacterBody3D and body != controlling_player:
				nearby_player = body

func _on_entry_body_exited(body):
		if body == nearby_player:
				nearby_player = null

func lerp_angle(from_angle: float, to_angle: float, weight: float) -> float:
		var difference = wrapf((to_angle - from_angle), -180.0, 180.0)
		return from_angle + difference * clamp(weight, 0.0, 1.0)<|MERGE_RESOLUTION|>--- conflicted
+++ resolved
@@ -4,23 +4,14 @@
 @export var idle_gravity_force: float = 18.0
 @export var mass: float = 1200.0
 @export var max_thrust: float = 26000.0
-<<<<<<< HEAD
 @export var wing_area: float = 16.0
 @export var wing_span: float = 10.5
-=======
-@export var wing_area: float = 26.0
-@export var wing_span: float = 20.5
->>>>>>> b04ab705
 @export var air_density: float = 1.225
 @export var lift_curve_slope: float = 5.5
 @export var max_lift_coefficient: float = 1.4
 @export var base_drag_coefficient: float = 0.035
 @export var induced_drag_factor: float = 0.045
-<<<<<<< HEAD
 @export var side_force_coefficient: float = 0.7
-=======
-@export var side_force_coefficient: float = 0.4
->>>>>>> b04ab705
 @export var stall_angle_deg: float = 16.0
 @export var stall_recovery_angle_deg: float = 28.0
 @export var stall_drag_multiplier: float = 4.0
@@ -31,13 +22,8 @@
 @export var aileron_authority: float = 3.0
 @export var angular_damping: float = 1.6
 @export var pitch_stability: float = 0.8
-<<<<<<< HEAD
 @export var yaw_stability: float = 1.2
 @export var roll_stability: float = 1.1
-=======
-@export var yaw_stability: float = 2.0
-@export var roll_stability: float = 4.0
->>>>>>> b04ab705
 @export var max_angular_speed: float = 3.5
 @export var ground_alignment_speed: float = 3.0
 @export var exit_offset: Vector3 = Vector3(-2.2, 0.5, -1.5)
@@ -92,7 +78,6 @@
 		var throttle_input = Input.get_action_strength("plane_throttle_up") - Input.get_action_strength("plane_throttle_down")
 		throttle = clamp(throttle + throttle_input * throttle_response * delta, 0.0, 1.0)
 
-<<<<<<< HEAD
         input_pitch = Input.get_action_strength("plane_pitch_down") - Input.get_action_strength("plane_pitch_up")
         input_yaw = Input.get_action_strength("plane_yaw_right") - Input.get_action_strength("plane_yaw_left")
         input_roll = Input.get_action_strength("plane_roll_right") - Input.get_action_strength("plane_roll_left")
@@ -184,130 +169,26 @@
         rotate_object_local(Vector3.RIGHT, angular_velocity.x * delta)
         rotate_y(angular_velocity.y * delta)
         rotate_object_local(Vector3.FORWARD, angular_velocity.z * delta)
-=======
-		input_pitch = Input.get_action_strength("plane_pitch_down") - Input.get_action_strength("plane_pitch_up")
-		input_yaw = Input.get_action_strength("plane_yaw_right") - Input.get_action_strength("plane_yaw_left")
-		input_roll = Input.get_action_strength("plane_roll_right") - Input.get_action_strength("plane_roll_left")
-
-func _apply_flight_physics(delta):
-		var basis = global_transform.basis
-		var forward = -basis.z
-
-		var speed = velocity.length()
-		current_speed = speed
-
-		var control_effectiveness = 0.0
-		if takeoff_speed > 0.0:
-				control_effectiveness = clamp(speed / takeoff_speed, 0.0, 1.5)
-		control_effectiveness = lerp(min_control_effectiveness, 1.0, clamp(control_effectiveness, 0.0, 1.0))
-
-		var local_velocity = basis.inverse() * velocity
-		var airspeed = max(speed, 0.0)
-
-		var angle_of_attack = 0.0
-		var sideslip_angle = 0.0
-		if airspeed > 0.5:
-				angle_of_attack = atan2(local_velocity.y, -local_velocity.z)
-				sideslip_angle = asin(clamp(local_velocity.x / airspeed, -1.0, 1.0))
-
-		var angle_of_attack_deg = rad_to_deg(angle_of_attack)
-		var stall_blend = 1.0
-		if abs(angle_of_attack_deg) > stall_angle_deg:
-				var recovery_angle = max(stall_recovery_angle_deg - stall_angle_deg, 1.0)
-				var overshoot = min(abs(angle_of_attack_deg) - stall_angle_deg, recovery_angle)
-				stall_blend = clamp(1.0 - overshoot / recovery_angle, 0.0, 1.0)
-
-		var lift_coefficient = clamp(lift_curve_slope * angle_of_attack, -max_lift_coefficient, max_lift_coefficient)
-		var effective_cl = lift_coefficient * stall_blend
-
-		control_effectiveness *= stall_blend
-
-		var aspect_ratio = 1.0
-		if wing_area > 0.0:
-				aspect_ratio = (wing_span * wing_span) / wing_area
-		var induced_drag = 0.0
-		if aspect_ratio > 0.01:
-				induced_drag = (effective_cl * effective_cl) / (PI * aspect_ratio)
-
-		var dynamic_pressure = 0.5 * air_density * airspeed * airspeed
-		var side_force_coeff = -side_force_coefficient * sideslip_angle
-		if takeoff_speed > 0.0:
-				side_force_coeff *= clamp(speed / takeoff_speed, 0.0, 1.0)
-		side_force_coeff *= stall_blend
-
-		var drag_coefficient = base_drag_coefficient + induced_drag_factor * (effective_cl * effective_cl) + induced_drag
-		drag_coefficient *= lerp(1.0, stall_drag_multiplier, 1.0 - stall_blend)
-
-		var qS = dynamic_pressure * wing_area
-		var local_force = Vector3(side_force_coeff * qS, effective_cl * qS, -drag_coefficient * qS)
-		var aerodynamic_force = basis * local_force
-
-		var thrust_force = forward * max_thrust * throttle
-		var gravity_force = Vector3.DOWN * 9.81 * mass
-
-		var total_force = thrust_force + aerodynamic_force + gravity_force
-		var acceleration_vector = total_force / max(mass, 0.01)
-		velocity += acceleration_vector * delta
-
-		if speed < 0.1:
-				velocity += forward * throttle * delta * 2.0
-
-		var elevator_torque = input_pitch * elevator_authority * control_effectiveness
-		var rudder_torque = input_yaw * rudder_authority * control_effectiveness
-		var aileron_torque = input_roll * aileron_authority * control_effectiveness
-
-		var stability_pitch = -pitch_stability * angle_of_attack
-		var stability_yaw = -yaw_stability * sideslip_angle
-		var roll_level = -roll_stability * basis.z.y
-
-		var angular_acceleration = Vector3(
-				(elevator_torque + stability_pitch) - angular_velocity.x * angular_damping * control_effectiveness,
-				(rudder_torque + stability_yaw) - angular_velocity.y * angular_damping * control_effectiveness,
-				(aileron_torque + roll_level) - angular_velocity.z * angular_damping * control_effectiveness
-		)
-
-		angular_velocity += angular_acceleration * delta
-		if angular_velocity.length() > max_angular_speed:
-				angular_velocity = angular_velocity.normalized() * max_angular_speed
-
-		rotate_object_local(Vector3.RIGHT, angular_velocity.x * delta)
-		rotate_y(angular_velocity.y * delta)
-		rotate_object_local(Vector3.FORWARD, angular_velocity.z * delta)
->>>>>>> b04ab705
 
 func _apply_idle_physics(delta):
 		throttle = lerp(throttle, 0.0, delta * 1.5)
 		current_speed = lerp(current_speed, 0.0, delta * 1.2)
 
-<<<<<<< HEAD
         angular_velocity = angular_velocity.lerp(Vector3.ZERO, delta * 2.0)
 
         var target_velocity = Vector3.ZERO
         if not is_on_floor():
                 target_velocity.y = velocity.y - idle_gravity_force * delta
-=======
-		angular_velocity = angular_velocity.lerp(Vector3.ZERO, delta * 2.0)
->>>>>>> b04ab705
 
 		var target_velocity = Vector3.ZERO
 		if not is_on_floor():
 				target_velocity.y = velocity.y - idle_gravity_force * delta
 
-<<<<<<< HEAD
         if is_on_floor():
                 var euler = rotation_degrees
                 euler.x = lerp_angle(euler.x, 0.0, delta * ground_alignment_speed)
                 euler.z = lerp_angle(euler.z, 0.0, delta * ground_alignment_speed)
                 rotation_degrees = euler
-=======
-		velocity = velocity.lerp(target_velocity, delta * 3.0)
-
-		if is_on_floor():
-				var euler = rotation_degrees
-				euler.x = lerp_angle(euler.x, 0.0, delta * ground_alignment_speed)
-				euler.z = lerp_angle(euler.z, 0.0, delta * ground_alignment_speed)
-				rotation_degrees = euler
->>>>>>> b04ab705
 
 func _update_propeller(delta):
 		if propeller:
@@ -325,7 +206,6 @@
 		if controlling_player:
 				return
 
-<<<<<<< HEAD
         input_pitch = 0.0
         input_yaw = 0.0
         input_roll = 0.0
@@ -333,10 +213,6 @@
 
         if controlling_player.has_method("set_control_enabled"):
                 controlling_player.set_control_enabled(false)
-=======
-		controlling_player = player
-		nearby_player = null
->>>>>>> b04ab705
 
 		input_pitch = 0.0
 		input_yaw = 0.0
@@ -375,7 +251,6 @@
 
 		Input.mouse_mode = Input.MOUSE_MODE_CAPTURED
 
-<<<<<<< HEAD
         var camera = camera_mount.get_node_or_null("Camera3D")
         if camera and original_camera_parent:
                 camera_mount.remove_child(camera)
@@ -409,47 +284,6 @@
         input_roll = 0.0
         angular_velocity = Vector3.ZERO
         Input.mouse_mode = Input.MOUSE_MODE_CAPTURED
-=======
-func exit_plane():
-		if not controlling_player:
-				return
-
-		var player = controlling_player
-
-		var camera = camera_mount.get_node_or_null("Camera3D")
-		if camera and original_camera_parent:
-				camera_mount.remove_child(camera)
-				original_camera_parent.add_child(camera)
-				camera.transform = original_camera_transform
-
-		player.visible = stored_player_visibility
-		var exit_position = global_transform.origin + global_transform.basis * exit_offset
-		player.global_position = exit_position
-		player.velocity = Vector3.ZERO
-
-		player.set_process_input(stored_process_input)
-		player.set_physics_process(stored_process_physics)
-
-		if player.has_method("set_control_enabled"):
-				player.set_control_enabled(true)
-
-		for collider in disabled_colliders:
-				if is_instance_valid(collider):
-						collider.disabled = false
-		disabled_colliders.clear()
-
-		nearby_player = player
-		controlling_player = null
-		original_camera_parent = null
-		original_camera_transform = Transform3D.IDENTITY
-		throttle = 0.0
-		current_speed = 0.0
-		input_pitch = 0.0
-		input_yaw = 0.0
-		input_roll = 0.0
-		angular_velocity = Vector3.ZERO
-		Input.mouse_mode = Input.MOUSE_MODE_CAPTURED
->>>>>>> b04ab705
 
 func _on_entry_body_entered(body):
 		if body.name == "Player" and body is CharacterBody3D and body != controlling_player:
